--- conflicted
+++ resolved
@@ -456,14 +456,7 @@
 class _ValgrindWrapper(object):
     def __init__(self) -> None:
         self._bindings_module: Optional[CallgrindModuleType] = None
-<<<<<<< HEAD
-        if hasattr(torch._C, "_valgrind_dump_stats"):
-            self._supported_platform: bool = torch._C._valgrind_supported_platform()
-
-        else:
-=======
         if IS_BACK_TESTING:
->>>>>>> 67d0c1dc
             print("Callgrind bindings are not present in `torch._C`. JIT-ing bindings.")
             self._bindings_module = cpp_jit.get_compat_bindings()
             self._supported_platform = self._bindings_module._valgrind_supported_platform()
