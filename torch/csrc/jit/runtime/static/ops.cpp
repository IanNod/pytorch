--- conflicted
+++ resolved
@@ -58,15 +58,8 @@
     if (p_node->Output(0, reg).isNone()) {
       p_node->Output(0, reg) = create_empty_from(in0_t);
     }
-<<<<<<< HEAD
-    auto out_t = p_node->Output(0, reg).toTensor();
+    auto& out_t = p_node->Output(0, reg).toTensor();
     at::cpu::add_out(out_t, in0_t, in1_t, in2_s);
-=======
-    auto& out_t = p_node->Output(0, reg).toTensor();
-    static_add op{out_t};
-    op.meta(in0_t, in1_t, in2_s);
-    op.impl(in0_t, in1_t, in2_s, out_t);
->>>>>>> 8da120e9
   };
 });
 
