import torch
import torch.nn as nn
import torch.nn.quantized as nnq
import torch.nn.quantized.dynamic as nnqd
from torch.quantization import prepare
from typing import Dict, List, Optional, Any, Union, Callable, Set

from .quantization_mappings import (
    get_default_compare_output_module_list,
)

NON_LEAF_MODULE_TO_ADD_OBSERVER_ALLOW_LIST = {
    nnqd.Linear,
    nnq.Linear,
    nnqd.LSTM,
    nn.LSTM,
}


def _find_match(
    str_list: Union[Dict[str, Any], List[str]], key_str: str,
    postfix: str,
) -> Optional[str]:
    split_str = key_str.split(".")
    if split_str[-1] == postfix:
        match_string = "".join(key_str.split(".")[0:-1])
        for s2 in str_list:
            pattern1 = "".join(s2.split(".")[0:-1])
            pattern2 = "".join(s2.split(".")[0:-2])
            if match_string == pattern1:
                return s2
            if match_string == pattern2:
                return s2

        # For matching "fc.weight" and "fc._packed_params._packed_params"
        if postfix == "_packed_params":
            match_string = "".join(key_str.split(".")[0:-2])
            if len(match_string) == 0:
                return None
            for s2 in str_list:
                pattern1 = "".join(s2.split(".")[0:-1])
                pattern2 = "".join(s2.split(".")[0:-2])
                if match_string == pattern1:
                    return s2
                if match_string == pattern2:
                    return s2
        return None
    else:
        return None


def compare_weights(
    float_dict: Dict[str, Any], quantized_dict: Dict[str, Any]
) -> Dict[str, Dict[str, torch.Tensor]]:
    r"""Compare the weights of the float module with its corresponding quantized
    module. Return a dict with key corresponding to module names and each entry being
    a dictionary with two keys 'float' and 'quantized', containing the float and
    quantized weights. This dict can be used to compare and compute the quantization
    error of the weights of float and quantized models.

    Example usage:
        wt_compare_dict = compare_weights(float_model.state_dict(), qmodel.state_dict())
        for key in wt_compare_dict:
            print(key, compute_error(wt_compare_dict[key]['float'], wt_compare_dict[key]['quantized'].dequantize()))

    Args:
        float_dict: state dict of the float model
        quantized_dict: state dict of the quantized model

    Return:
        weight_dict: dict with key corresponding to module names and each entry being
        a dictionary with two keys 'float' and 'quantized', containing the float and
        quantized weights
    """
    torch._C._log_api_usage_once("quantization_api._numeric_suite.compare_weights")
    weight_dict: Dict[str, Dict] = {}
    for key in quantized_dict:
        match_key = _find_match(float_dict, key, "weight")
        if match_key is not None:
            weight_dict[key] = {}
            weight_dict[key]["float"] = float_dict[match_key]
            weight_dict[key]["quantized"] = quantized_dict[key]
            continue

        # For matching "fc.weight" and "fc._packed_params._packed_params"
        match_key = _find_match(float_dict, key, "_packed_params")
        if match_key is not None:
            weight_dict[key] = {}
            weight_dict[key]["float"] = float_dict[match_key]
            weight_dict[key]["quantized"] = quantized_dict[key][0]

        # For LSTM
        split_str = key.split(".")
        if split_str[-1] == "param" and split_str[-3] == "_all_weight_values":
            layer = split_str[-2]
            module_name = ".".join(split_str[:-3])
            float_weight_ih_key = module_name + ".weight_ih_l" + layer
            float_weight_hh_key = module_name + ".weight_hh_l" + layer
            if float_weight_ih_key in float_dict and float_weight_hh_key in float_dict:
                weight_dict[key] = {}
                weight_dict[key]["float"] = float_dict[float_weight_ih_key]
                weight_dict[key]["quantized"] = (
                    quantized_dict[key].__getstate__()[0][4][0].__getstate__()[0][0]
                )
                weight_dict[key]["float"] = float_dict[float_weight_hh_key]
                weight_dict[key]["quantized"] = (
                    quantized_dict[key].__getstate__()[0][4][1].__getstate__()[0][0]
                )

    return weight_dict


def _get_logger_dict_helper(
    mod: nn.Module, target_dict: Dict[str, Any],
    prefix: str = "",
) -> None:
    r"""This is the helper function for get_logger_dict

    Args:
        mod: module we want to save all logger stats
        prefix: prefix for the current module
        target_dict: the dictionary used to save all logger stats
    """

    def get_prefix(prefix):
        return prefix if prefix == "" else prefix + "."

    for name, child in mod.named_children():
        if isinstance(child, Logger):
            target_dict[get_prefix(prefix) + "stats"] = child.stats
            break

    for name, child in mod.named_children():
        module_prefix = get_prefix(prefix) + name if prefix else name
        _get_logger_dict_helper(child, target_dict, module_prefix)


def get_logger_dict(mod: nn.Module, prefix: str = "") -> Dict[str, Dict]:
    r"""Traverse the modules and save all logger stats into target dict.
    This is mainly used for quantization accuracy debug.

    Type of loggers supported:
        ShadowLogger: used to log the outputs of the quantized module and its
            matching float shadow module,
        OutputLogger: used to log the outputs of the modules

    Args:
        mod: module we want to save all logger stats
        prefix: prefix for the current module

    Return:
        target_dict: the dictionary used to save all logger stats
    """
    torch._C._log_api_usage_once("quantization_api._numeric_suite.get_logger_dict")

    target_dict: Dict[str, Dict] = {}
    _get_logger_dict_helper(mod, target_dict, prefix)
    return target_dict


class Logger(nn.Module):
    r"""Base class for stats logging
    """

    def __init__(self):
        super(Logger, self).__init__()
        self.stats = {}
        # We only insert observer if the op is quantized with static quantization,
        # which is identified by activation_observer.dtype == quint8.  This is needed
        # when attaching Logger as observer for FX mode
        self.dtype = torch.quint8

    def forward(self, x):
        pass


class ShadowLogger(Logger):
    r"""Class used in Shadow module to record the outputs of the original and
    shadow modules.
    """

    def __init__(self):
        super(ShadowLogger, self).__init__()
        self.stats["float"] = []
        self.stats["quantized"] = []

    def forward(self, x, y):
        if len(x) > 1:
            x = x[0]
        if len(y) > 1:
            y = y[0]
        self.stats["quantized"].append(x.detach())
        self.stats["float"].append(y.detach())


class OutputLogger(Logger):
    r"""Class used to log the outputs of the module
    """

    def __init__(self):
        super(OutputLogger, self).__init__()
        self.stats["tensor_val"] = []


    def forward(self, x):
        self.stats["tensor_val"].append(x)
        return x


def _convert_tuple_to_list(t: Any) -> Any:
    return list(_convert_tuple_to_list(x) for x in t) if type(t) is tuple else t


def _dequantize_tensor_list(t: Any) -> Any:
    return (
        list(_dequantize_tensor_list(x) for x in t)
        if type(t) is list
        else t.dequantize()
        if t.is_quantized
        else t
    )


class Shadow(nn.Module):
    r"""Shadow module attaches the float module to its matching quantized module
    as the shadow. Then it uses Logger module to process the outputs of both
    modules.

    Args:
        q_module: module quantized from float_module that we want to shadow
        float_module: float module used to shadow q_module
        logger_cls: type of logger used to process the outputs of q_module and
            float_module. ShadowLogger or custom loggers can be used.
    """

    def __init__(self, q_module, float_module, logger_cls):
        super(Shadow, self).__init__()
        self.orig_module = q_module
        self.shadow_module = float_module
        self.dequant = nnq.DeQuantize()
        self.logger = logger_cls()

    def forward(self, *x) -> torch.Tensor:
        xl = _convert_tuple_to_list(x)
        output = self.orig_module(*xl)
        xl_float = _dequantize_tensor_list(xl)
        shadow_output = self.shadow_module(*xl_float)
        self.logger(output, shadow_output)
        return output

    def add(self, x: torch.Tensor, y: torch.Tensor) -> torch.Tensor:
        output = self.orig_module.add(x, y)
        x = x.dequantize()
        y = y.dequantize()
        shadow_output = self.shadow_module.add(x, y)
        self.logger(output, shadow_output)
        return output

    def add_scalar(self, x: torch.Tensor, y: float) -> torch.Tensor:
        output = self.orig_module.add_scalar(x, y)
        x = x.dequantize()
        shadow_output = self.shadow_module.add_scalar(x, y)
        self.logger(output, shadow_output)
        return output

    def mul(self, x: torch.Tensor, y: torch.Tensor) -> torch.Tensor:
        output = self.orig_module.mul(x, y)
        x = x.dequantize()
        y = y.dequantize()
        shadow_output = self.shadow_module.mul(x, y)
        self.logger(output, shadow_output)
        return output

    def mul_scalar(self, x: torch.Tensor, y: float) -> torch.Tensor:
        output = self.orig_module.mul_scalar(x, y)
        x = x.dequantize()
        shadow_output = self.shadow_module.mul_scalar(x, y)
        self.logger(output, shadow_output)
        return output

    def cat(self, x: List[torch.Tensor], dim: int = 0) -> torch.Tensor:
        output = self.orig_module.cat(x, dim)
        x = [y.dequantize() for y in x]
        shadow_output = self.shadow_module.cat(x, dim)
        self.logger(output, shadow_output)
        return output

    def add_relu(self, x: torch.Tensor, y: torch.Tensor) -> torch.Tensor:
        output = self.orig_module.add_relu(x, y)
        x = x.dequantize()
        y = y.dequantize()
        shadow_output = self.shadow_module.add_relu(x, y)
        self.logger(output, shadow_output)
        return output


def prepare_model_with_stubs(
    float_module: nn.Module, q_module: nn.Module,
    module_swap_list: Set[type], logger_cls: Callable,
) -> None:
    r"""Prepare the model by attaching the float module to its matching quantized
    module as the shadow if the float module type is in module_swap_list.

    Example usage:
        prepare_model_with_stubs(float_model, q_model, module_swap_list, Logger)
        q_model(data)
        ob_dict = get_logger_dict(q_model)

    Args:
        float_module: float module used to generate the q_module
        q_module: module quantized from float_module
        module_swap_list: list of float module types to attach the shadow
        logger_cls: type of logger to be used in shadow module to process the outputs of
            quantized module and its float shadow module
    """
    torch._C._log_api_usage_once("quantization_api._numeric_suite.prepare_model_with_stubs")

    float_module_children = {}
    for name, mod in float_module.named_children():
        float_module_children[name] = mod

    reassign = {}
    for name, mod in q_module.named_children():

        if name not in float_module_children:
            continue

        float_mod = float_module_children[name]

        if type(float_mod) not in module_swap_list:
            prepare_model_with_stubs(float_mod, mod, module_swap_list, logger_cls)

<<<<<<< HEAD
        if type(float_mod) in module_swap_list:
            reassign[name] = Shadow(mod, float_mod, logger_cls)
=======
        # Insert shadow module only if the module is not of the same type as
        # the floating point module
        if type(float_mod) in module_swap_list and not _is_identical_module_type(mod, float_mod):
            reassign[name] = Shadow(mod, float_mod, Logger)
>>>>>>> 12d85b53

    for key, value in reassign.items():
        q_module._modules[key] = value

def _is_identical_module_type(mod1, mod2):
    # Compare if two modules have the same dtype
    mod1_module_types = [type(mod) for mod in mod1.modules()]
    mod2_module_types = [type(mod) for mod in mod2.modules()]
    return mod1_module_types == mod2_module_types



def compare_model_stub(
    float_model: nn.Module, q_model: nn.Module, module_swap_list: Set[type],
    *data, logger_cls=ShadowLogger
) -> Dict[str, Dict]:
    r"""Compare quantized module in a model with its floating point counterpart,
    feeding both of them the same input. Return a dict with key corresponding to
    module names and each entry being a dictionary with two keys 'float' and
    'quantized', containing the output tensors of quantized and its matching
    float shadow module. This dict can be used to compare and compute the module
    level quantization error.

    This function first call prepare_model_with_stubs() to swap the quantized
    module that we want to compare with the Shadow module, which takes quantized
    module, corresponding float module and logger as input, and creates a forward
    path inside to make the float module to shadow quantized module sharing the
    same input. The logger can be customizable, default logger is ShadowLogger
    and it will save the outputs of the quantized module and float module that
    can be used to compute the module level quantization error.

    Example usage:
        module_swap_list = [torchvision.models.quantization.resnet.QuantizableBasicBlock]
        ob_dict = compare_model_stub(float_model,qmodel,module_swap_list, data)
        for key in ob_dict:
            print(key, compute_error(ob_dict[key]['float'], ob_dict[key]['quantized'].dequantize()))

    Args:
        float_model: float model used to generate the q_model
        q_model: model quantized from float_model
        module_swap_list: list of float module types at which shadow modules will
            be attached.
        data: input data used to run the prepared q_model
        logger_cls: type of logger to be used in shadow module to process the outputs of
            quantized module and its float shadow module
    """
    torch._C._log_api_usage_once("quantization_api._numeric_suite.compare_model_stub")
    prepare_model_with_stubs(float_model, q_model, module_swap_list, logger_cls)
    q_model(*data)
    ob_dict = get_logger_dict(q_model)
    return ob_dict


def get_matching_activations(
    float_module: nn.Module, q_module: nn.Module,
) -> Dict[str, Dict[str, torch.Tensor]]:
    r"""Find the matching activation between float and quantized modules.

    Args:
        float_module: float module used to generate the q_module
        q_module: module quantized from float_module

    Return:
        act_dict: dict with key corresponding to quantized module names and each
        entry being a dictionary with two keys 'float' and 'quantized', containing
        the matching float and quantized activations
    """
    torch._C._log_api_usage_once("quantization_api._numeric_suite.get_matching_activations")
    float_dict = get_logger_dict(float_module)
    quantized_dict = get_logger_dict(q_module)
    act_dict: Dict[str, Dict] = {}
    for key in quantized_dict:
        match_key = _find_match(sorted(float_dict, reverse=True), key, "stats")
        if match_key is not None:
            act_dict[key] = {}
            act_dict[key]["float"] = float_dict[match_key]["tensor_val"]
            act_dict[key]["quantized"] = quantized_dict[key]["tensor_val"]
    return act_dict


def prepare_model_outputs(
    float_module: nn.Module,
    q_module: nn.Module,
    logger_cls=OutputLogger,
    allow_list=None
) -> None:
    r"""Prepare the model by attaching the logger to both float module
    and quantized module if they are in the allow_list.

    Args:
        float_module: float module used to generate the q_module
        q_module: module quantized from float_module
        logger_cls: type of logger to be attached to float_module and q_module
        allow_list: list of module types to attach logger
    """
    torch._C._log_api_usage_once("quantization_api._numeric_suite.prepare_model_outputs")
    if allow_list is None:
        allow_list = get_default_compare_output_module_list()

    qconfig_debug = torch.quantization.QConfig(activation=logger_cls, weight=None)
    float_module.qconfig = qconfig_debug  # type: ignore
    prepare(float_module, inplace=True, allow_list=allow_list)
    q_module.qconfig = qconfig_debug  # type: ignore
    prepare(
        q_module,
        inplace=True,
        allow_list=allow_list,
        observer_non_leaf_module_list=NON_LEAF_MODULE_TO_ADD_OBSERVER_ALLOW_LIST,
    )


def compare_model_outputs(
    float_model: nn.Module,
    q_model: nn.Module,
    *data,
    logger_cls=OutputLogger,
    allow_list=None
) -> Dict[str, Dict[str, torch.Tensor]]:
    r"""Compare output activations between float and quantized models at
    corresponding locations for the same input. Return a dict with key corresponding
    to quantized module names and each entry being a dictionary with two keys
    'float' and 'quantized', containing the activations of quantized model and
    float model at matching locations. This dict can be used to compare and
    compute the propagation quantization error.

    Example usage:
        act_compare_dict = compare_model_outputs(float_model, qmodel, data)
        for key in act_compare_dict:
            print(key, compute_error(act_compare_dict[key]['float'], act_compare_dict[key]['quantized'].dequantize()))

    Args:
        float_model: float model used to generate the q_model
        q_model: model quantized from float_model
        data: input data used to run the prepared float_model and q_model
        logger_cls: type of logger to be attached to float_module and q_module
        allow_list: list of module types to attach logger

    Return:
        act_compare_dict: dict with key corresponding to quantized module names
        and each entry being a dictionary with two keys 'float' and 'quantized',
        containing the matching float and quantized activations
    """
    torch._C._log_api_usage_once("quantization_api._numeric_suite.compare_model_outputs")
    if allow_list is None:
        allow_list = get_default_compare_output_module_list()
    prepare_model_outputs(float_model, q_model, logger_cls, allow_list)
    float_model(*data)
    q_model(*data)
    act_compare_dict = get_matching_activations(float_model, q_model)
    return act_compare_dict<|MERGE_RESOLUTION|>--- conflicted
+++ resolved
@@ -330,15 +330,10 @@
         if type(float_mod) not in module_swap_list:
             prepare_model_with_stubs(float_mod, mod, module_swap_list, logger_cls)
 
-<<<<<<< HEAD
-        if type(float_mod) in module_swap_list:
-            reassign[name] = Shadow(mod, float_mod, logger_cls)
-=======
         # Insert shadow module only if the module is not of the same type as
         # the floating point module
         if type(float_mod) in module_swap_list and not _is_identical_module_type(mod, float_mod):
-            reassign[name] = Shadow(mod, float_mod, Logger)
->>>>>>> 12d85b53
+            reassign[name] = Shadow(mod, float_mod, logger_cls)
 
     for key, value in reassign.items():
         q_module._modules[key] = value
