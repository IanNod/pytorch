--- conflicted
+++ resolved
@@ -1,6 +1,7 @@
 #pragma once
 
 #include <atomic>
+#include <cuda_runtime.h>
 #include <memory>
 #include <mutex>
 #include <tuple>
@@ -109,27 +110,6 @@
   // index has been used.
   std::vector<at::Tensor> get_local_used_maps_on_device() const;
 
-<<<<<<< HEAD
-  // Set logging data that can be got during DistributedDataParallel
-  // construction time.
-  void set_construction_logging_data(
-      const std::string& module_name,
-      const std::vector<int>& device_ids,
-      int output_device,
-      bool broadcast_buffers);
-  void set_rebuilt_bucket_stats();
-  void set_unused_parameter_stats();
-  void set_avg_forward_compute_time();
-  void set_avg_backward_compute_time();
-  void set_avg_backward_comm_time();
-  void set_avg_compute_comm_overlap_time();
-
-  // An Interface for users to get DDPLoggingData and log them
-  // in the applications.
-  c10::DDPLoggingData get_ddp_logging_data();
-
-=======
->>>>>>> 0cf494be
  protected:
   // Forward declaration.
   struct Bucket;
@@ -218,13 +198,6 @@
       torch::autograd::Variable& variable,
       GradCallback&& cb);
 
-<<<<<<< HEAD
-  void set_env_variables();
-  void set_parameter_stats();
-  std::vector<int> get_bucket_sizes();
-
-=======
->>>>>>> 0cf494be
   // A bucket replica represents [1..N] gradients to be reduced,
   // with the same dtype, on the same device.
   //
@@ -348,16 +321,43 @@
   // Map the index of a variable to its location in the bucket structure.
   std::vector<VariableLocator> variable_locators_;
 
+  // track the number of iterations trained by users
+  long num_iterations_;
+  // track the number of buckets that have been ready for
+  // communication calls like allReduce or communication hooks.
+  int num_buckets_ready_;
+
+  // CPU timestamp to record event start and end time.
+  struct CPUTimer {
+    // The timestamp of forward call start time in each iteration.
+    int64_t forward_start_time;
+    // The timestamp of backward computation start and end time in each iteration.
+    int64_t backward_compute_start_time;
+    int64_t backward_compute_end_time;
+    // The timestamp of first communication call start time in each iteration.
+    int64_t backward_comm_start_time;
+    // The timestamp of last communication call end time in each iteration.
+    int64_t backward_comm_end_time;
+  };
+
+  // GPU events to record event start and end time.
+  struct GPUTimer {
+    cudaEvent_t forward_start;
+    cudaEvent_t backward_compute_start;
+    cudaEvent_t backward_compute_end;
+    cudaEvent_t backward_comm_start;
+    cudaEvent_t backward_comm_end;
+    // It is used to calculate backward_stats_
+    // when training runs on GPUs.
+    cudaEvent_t backward_variable_ready;
+  };
+
+  CPUTimer cpu_timer_{};
+  GPUTimer gpu_timer_{};
   // We collect the relative timestamp of every gradient being ready
   // when executing autograd. This can be used to derive a timeline of
   // the point in time buckets were ready, or ideal bucket assignment/ordering.
-  int64_t backward_stats_base_;
   std::vector<std::vector<int64_t>> backward_stats_;
-
-  // The timestamp of forward call starting time in each iteration.
-  int64_t forward_start_time_;
-  // The timestamp of first communication call starting time in each iteration.
-  int64_t comm_start_time_;
 
   // Following variables are to help build dynamic bucket order
   bool has_rebuilt_bucket_;
@@ -396,20 +396,7 @@
   // comm_hook_ is used to access the DDP communication hook if registered.
   std::unique_ptr<CommHookInterface> comm_hook_;
 
-<<<<<<< HEAD
-  // ddp_logging_data_ is used to hold all the ddp related logging
-  // data fields.
-  std::unique_ptr<c10::DDPLoggingData> ddp_logging_data_;
-
-  // track the number of iterations trained by users
-  long num_iterations_;
-
-  // track the number of buckets that have been ready for
-  // communication calls like allReduce or communication hooks.
-  int num_buckets_ready_;
-=======
   friend class Logger;
->>>>>>> 0cf494be
 };
 
 // This is equivalent to take_tensors but returns indices into the
