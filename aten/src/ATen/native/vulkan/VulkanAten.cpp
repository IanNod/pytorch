#include <ATen/native/vulkan/VulkanAten.h>
#include <ATen/ATen.h>
#include <ATen/Config.h>
#include <ATen/NativeFunctions.h>
#include <ATen/native/Pool.h>
#include <ATen/native/UpSample.h>
#include <ATen/native/utils/ParamUtils.h>
#include <ATen/native/vulkan/Vulkan.h>
#include <ATen/native/vulkan/VulkanOpaqueTensorImpl.h>
#include <ATen/native/vulkan/VulkanOps.h>

namespace at {
namespace native {

bool is_vulkan_available() {
  return at::native::vulkan::detail::is_available();
}

using vulkan::detail::VulkanTensor;
using VulkanTensorImpl = VulkanOpaqueTensorImpl<VulkanTensor>;

at::Tensor new_with_vtensor_vulkan(
    VulkanTensor&& vt,
    const TensorOptions& options) {
  auto sizes = vt.sizes();
  auto strides = vt.strides();
  return detail::make_tensor<VulkanTensorImpl>(
      DispatchKeySet(DispatchKey::Vulkan),
      options.dtype(),
      at::Device(at::kVulkan),
      std::move(vt),
      std::vector<int64_t>(sizes.begin(), sizes.end()),
      std::vector<int64_t>(strides.begin(), strides.end()));
}

VulkanTensor& vtensor_from_vulkan(const at::Tensor& tensor) {
  TORCH_INTERNAL_ASSERT(
      tensor.is_vulkan(), "vtensor_from_vulkan expects Vulkan tensor input");
  VulkanTensorImpl* const impl =
      static_cast<VulkanTensorImpl*>(tensor.unsafeGetTensorImpl());
  return impl->unsafe_opaque_handle();
}

at::Tensor empty_vulkan(
    const IntArrayRef sizes,
    const TensorOptions& options,
    const c10::optional<c10::MemoryFormat> optional_memory_format) {
  TORCH_CHECK(
      !options.has_memory_format(),
      "'memory_format' argument is incompatible with Vulkan tensor");
  TORCH_CHECK(
      !optional_memory_format.has_value(),
      "'memory_format' argument is incompatible with Vulkan tensor");

  return new_with_vtensor_vulkan(VulkanTensor{sizes.vec()}, options);
}

at::Tensor empty_strided_vulkan(
    const IntArrayRef size,
    const IntArrayRef stride,
    const TensorOptions& options) {
  return empty_vulkan(size, options, c10::nullopt);
}

at::Tensor& copy_from_vulkan_(at::Tensor& self, const at::Tensor& src) {
  TORCH_INTERNAL_ASSERT(
      src.device().type() == DeviceType::Vulkan,
      "copy_from_vulkan input tensor's device is not Vulkan");
  TORCH_INTERNAL_ASSERT(
      self.device().type() == DeviceType::CPU,
      "copy_from_vulkan is implemented only for CPU device output");
  TORCH_INTERNAL_ASSERT(
      self.layout() == Layout::Strided,
      "copy_from_vulkan is implemented only for Strided layout output");
  TORCH_INTERNAL_ASSERT(
      self.scalar_type() == ScalarType::Float,
      "copy_from_vulkan is implemented only for float dtype output, got:",
      self.scalar_type());
  TORCH_INTERNAL_ASSERT(
      self.is_contiguous(),
      "copy_from_vulkan is implemented only for contiguous output tensor");

  VulkanTensor& vtensor = vtensor_from_vulkan(src);
  vtensor.copy_data_to_host(self.data_ptr<float>());
  return self;
}

at::Tensor& copy_to_vulkan_(at::Tensor& self, const at::Tensor& src) {
  TORCH_INTERNAL_ASSERT(
      self.device().type() == DeviceType::Vulkan,
      "copy_to_vulkan output tensor's device is not Vulkan");
  TORCH_INTERNAL_ASSERT(
      src.device().type() == DeviceType::CPU,
      "copy_to_vulkan is implemented only for CPU device input");
  TORCH_INTERNAL_ASSERT(
      src.layout() == Layout::Strided,
      "copy_to_vulkan is implemented only for Strided layout input");
  TORCH_INTERNAL_ASSERT(
      src.scalar_type() == ScalarType::Float,
      "copy_to_vulkan is implemented only for float dtype");

  const auto cpu_tensor_contiguous = src.contiguous();
  VulkanTensor& vtensor = vtensor_from_vulkan(self);
  vtensor.set_data_from_host(cpu_tensor_contiguous.data_ptr<float>());
  return self;
}

at::Tensor& vulkan_copy_(at::Tensor& self, const at::Tensor& src) {
  if (src.device().type() == at::kVulkan && self.device().type() == at::kCPU) {
    return copy_from_vulkan_(self, src);
  }
  if (src.device().type() == at::kCPU && self.device().type() == at::kVulkan) {
    return copy_to_vulkan_(self, src);
  }
  TORCH_INTERNAL_ASSERT(
      src.device().type() == DeviceType::Vulkan,
      "vulkan_copy_ is implemented only for CPU,Strided,float->Vulkan; Vulkan->CPU,Strided,float");
  return self;
}

at::Tensor upsample_nearest2d_vulkan(
    const at::Tensor& input,
    const IntArrayRef outputSizes,
    const c10::optional<double> scales_h,
    const c10::optional<double> scales_w) {
  VulkanTensor& x = vtensor_from_vulkan(input);
  const auto inputSizes = input.sizes();
  const auto in = inputSizes[0];
  const auto ic = inputSizes[1];
  const auto ih = inputSizes[2];
  const auto iw = inputSizes[3];

  const auto oh = outputSizes[0];
  const auto ow = outputSizes[1];
  const float height_scale = compute_scales_value<float>(scales_h, ih, oh);
  const float width_scale = compute_scales_value<float>(scales_w, iw, ow);
  Tensor output = empty_vulkan({in, ic, oh, ow}, input.options(), {});
  VulkanTensor& y = vtensor_from_vulkan(output);
  y.allocate_storage();
  vulkan::detail::upsample_nearest2d(
      y, x, ih, iw, oh, ow, in, ic, height_scale, width_scale);
  return output;
}

at::Tensor vulkan_adaptive_avg_pool2d(
    const at::Tensor& input,
    IntArrayRef outputSize) {
  TORCH_INTERNAL_ASSERT(
      input.dim() == 4,
      "vulkan_adaptive_avg_pool2d expects 4-dimensional input");
  auto& x = vtensor_from_vulkan(input);
  auto inputSize = input.sizes();
  auto in = inputSize[0];
  auto ic = inputSize[1];
  auto ih = inputSize[2];
  auto iw = inputSize[3];

  auto oh = outputSize[0];
  auto ow = outputSize[1];
  Tensor output = empty_vulkan({in, ic, oh, ow}, input.options(), {});
  VulkanTensor& y = vtensor_from_vulkan(output);
  y.allocate_storage();
  vulkan::detail::adaptive_avg_pool2d(y, x, ih, iw, oh, ow, in, ic);
  return output;
}

at::Tensor vulkan_max_pool2d(
    const at::Tensor& self,
    IntArrayRef kernel_size,
    IntArrayRef stride,
    IntArrayRef padding,
    IntArrayRef dilation,
    bool ceil_mode) {
  TORCH_CHECK(
      kernel_size.size() == 1 || kernel_size.size() == 2,
      "Vulkan max_pool2d: kernel_size must either be a single int, or a tuple of two ints")
  const int kH = safe_downcast<int, int64_t>(kernel_size[0]);
  const int kW = kernel_size.size() == 1
      ? kH
      : safe_downcast<int, int64_t>(kernel_size[1]);
  TORCH_CHECK(
      stride.size() == 0 || stride.size() == 1 || stride.size() == 2,
      "Vulkan max_pool2d: stride must either be omitted, a single int, or a tuple of two ints")
  const int dH = stride.empty() ? kH : safe_downcast<int, int64_t>(stride[0]);
  const int dW = stride.empty()
      ? kW
      : stride.size() == 1 ? dH : safe_downcast<int, int64_t>(stride[1]);

  TORCH_CHECK(
      padding.size() == 1 || padding.size() == 2,
      "Vulkan max_pool2d: padding must be either be a single int, or a tuple of two ints");
  const int padH = safe_downcast<int, int64_t>(padding[0]);
  const int padW =
      padding.size() == 1 ? padH : safe_downcast<int, int64_t>(padding[1]);

  TORCH_CHECK(
      dilation.size() == 1 || dilation.size() == 2,
      "Vulkan max_pool2d: dilation must be either a single int, or a tuple of two ints");
  const int dilationH = safe_downcast<int, int64_t>(dilation[0]);
  const int dilationW = dilation.size() == 1
      ? dilationH
      : safe_downcast<int, int64_t>(dilation[1]);
  TORCH_CHECK(
      self.dim() == 4, "Vulkan max_pool2d is implemented for 4-dim input");

  const auto& x = vtensor_from_vulkan(self);
  auto inputSize = self.sizes();
  const int64_t iN = inputSize[0];
  const int64_t iC = inputSize[1];
  const int64_t iH = inputSize[2];
  const int64_t iW = inputSize[3];

  const int64_t oH =
      pooling_output_shape<int64_t>(iH, kH, padH, dH, dilationH, ceil_mode);
  const int64_t oW =
      pooling_output_shape<int64_t>(iW, kW, padW, dW, dilationW, ceil_mode);

  pool2d_shape_check(
      self,
      kH,
      kW,
      dH,
      dW,
      padH,
      padW,
      dilationH,
      dilationW,
      iC,
      iH,
      iW,
      oH,
      oW);

  VulkanTensor y{{iN, iC, oH, oW}};
  y.allocate_storage();
  vulkan::detail::max_pool2d(
      y,
      x,
      iH,
      iW,
      oH,
      oW,
      iN,
      iC,
      kH,
      kW,
      dH,
      dW,
      padH,
      padW,
      dilationH,
      dilationW);
  return new_with_vtensor_vulkan(std::move(y), self.options());
}

at::Tensor vulkan_reshape(at::Tensor const& input, IntArrayRef shape) {
  return new_with_vtensor_vulkan(
      vulkan::detail::reshape_copy(vtensor_from_vulkan(input), shape.vec()),
      input.options());
}

<<<<<<< HEAD
at::Tensor vulkan_cat(TensorList tensors, int64_t dim) {
  TORCH_INTERNAL_ASSERT(
      dim == 0 || dim == 1,
      "Vulkan cat is implemented only for batch and channels dimensions");
  at::Tensor tensor = tensors[0];
  int64_t cat_dim_size = 0;

  std::vector<VulkanTensor> vTensors{};
  for (int i = 0; i < tensors.size(); ++i) {
    const auto& t = tensors[i];
    TORCH_INTERNAL_ASSERT(
        t.dim() == 4, "Vulkan cat expects 4 dimensional inputs");
    TORCH_INTERNAL_ASSERT(t.is_vulkan(), "Vulkan cat expects Vulkan inputs");

    for (int d = 0; d < 4; ++d) {
      if (d == dim) {
        continue;
      }
      TORCH_INTERNAL_ASSERT(
          t.size(d) == tensor.size(d),
          "Vulkan cat inputs must have matching sizes except concatenated dimension");
    }
    vTensors.push_back(vtensor_from_vulkan(t));
    cat_dim_size += t.size(dim);
  }

  auto result_size = tensor.sizes().vec();
  result_size[dim] = cat_dim_size;

  VulkanTensor output{result_size};
  output.allocate_storage();

  vulkan::detail::cat(output, vTensors, dim);
  return new_with_vtensor_vulkan(std::move(output), tensor.options());
}

Tensor vulkan_add(const Tensor& self, const Tensor& other, Scalar alpha) {
=======
Tensor vulkan_add(const Tensor& self, const Tensor& other, const Scalar alpha) {
>>>>>>> 73a1b72b
  auto xt = self.is_vulkan() ? self : self.vulkan();
  const auto& x = vtensor_from_vulkan(xt);
  auto yt = other.is_vulkan() ? other : other.vulkan();
  const auto& y = vtensor_from_vulkan(yt);
  const float a = alpha.to<float>();

  VulkanTensor output{self.sizes().vec()};
  output.allocate_storage();
  vulkan::detail::add(output, x, y, a);
  return new_with_vtensor_vulkan(std::move(output), self.options());
}

Tensor& vulkan_add_(Tensor& self, const Tensor& other, Scalar alpha) {
  auto& x = vtensor_from_vulkan(self.is_vulkan() ? self : self.vulkan());
  auto& y = vtensor_from_vulkan(other.is_vulkan() ? other : other.vulkan());
  float a = alpha.to<float>();

  VulkanTensor output{self.sizes().vec()};
  output.allocate_storage();
  vulkan::detail::add(output, x, y, a);
  x = std::move(output);
  return self;
}

at::Tensor vulkan_convolution(
    const at::Tensor& input, // Vulkan
    const at::Tensor& weight, // CPU
    const at::Tensor& bias, // CPU
    const IntArrayRef padding,
    const IntArrayRef stride,
    const IntArrayRef dilation,
    const int64_t groups) {
  const vulkan::Conv2DParams params{
      input.sizes(), weight.sizes(), padding, stride, dilation, groups};
  TORCH_INTERNAL_ASSERT(
      input.dim() == 4, "vulkan_convolution: Expected 4-dimensional input");
  TORCH_INTERNAL_ASSERT(
      weight.dim() == 4, "vulkan_convolution: Expected 4-dimensional weight");
  TORCH_INTERNAL_ASSERT(
      groups == 1 || groups == params.C,
      "vulkan_convolution: only nogroup or depthwise convolutions supported");

  const VulkanTensor& vinput = vtensor_from_vulkan(input);
  VulkanTensor voutput = VulkanTensor{params.output_sizes()};
  voutput.allocate_storage();

  vulkan::detail::conv2d(
      voutput,
      vinput,
      weight.data_ptr<float>(),
      bias.defined() ? c10::make_optional<const float*>(bias.data_ptr<float>())
                     : c10::nullopt,
      params);
  return new_with_vtensor_vulkan(std::move(voutput), input.options());
}

at::Tensor vulkan_convolution_prepack_weights(const at::Tensor& weight) {
  const auto wsizes = weight.sizes();
  TORCH_INTERNAL_ASSERT(
      wsizes.size() == 4,
      "vulkan_convolution_prepack_weights: Expected 4-dimensional weight");

  const int64_t OC = wsizes[0];
  const int64_t C = wsizes[1];
  const int64_t KH = wsizes[2];
  const int64_t KW = wsizes[3];
  VulkanTensor voutput =
      VulkanTensor{{UP_DIV(OC, 4), UP_DIV(C, 4), KH * KW, 16}};
  voutput.allocate_storage();

  vulkan::detail::conv2d_prepack_weights(
      voutput, weight.data_ptr<float>(), OC, C, KH, KW);
  return new_with_vtensor_vulkan(
      std::move(voutput), at::device(at::kVulkan).dtype(at::kFloat));
}

at::Tensor vulkan_convolution_prepacked(
    const at::Tensor& input, // Vulkan
    const IntArrayRef weightSizes,
    const at::Tensor& weight_prepacked_vulkan, // Vulkan
    const c10::optional<at::Tensor>& bias, // Vulkan|CPU
    const IntArrayRef padding,
    const IntArrayRef stride,
    const IntArrayRef dilation,
    const int64_t groups,
    const float output_min,
    const float output_max) {
  TORCH_INTERNAL_ASSERT(
      input.dim() == 4, "vulkan_convolution: Expected 4-dimensional input");
  TORCH_INTERNAL_ASSERT(
      weight_prepacked_vulkan.dim() == 4,
      "vulkan_convolution: Expected 4-dimensional weight");
  vulkan::Conv2DParams params{
      input.sizes(), weightSizes, padding, stride, dilation, groups};
  TORCH_INTERNAL_ASSERT(
      groups == 1 || groups == params.C,
      "vulkan_convolution: only nogroup or depthwise convolutions supported");
  const VulkanTensor& vinput = vtensor_from_vulkan(input);
  const VulkanTensor& vweight = vtensor_from_vulkan(weight_prepacked_vulkan);
  VulkanTensor voutput =
      VulkanTensor{{params.N, params.OC, params.OH, params.OW}};
  voutput.allocate_storage();
  const bool hasBias = bias.has_value() && bias->defined();
  if (hasBias && bias->is_vulkan()) {
    const VulkanTensor& vbias = vtensor_from_vulkan(*bias);
    vulkan::detail::conv2d(
        voutput, vinput, vweight, vbias, params, output_min, output_max);
  } else {
    vulkan::detail::conv2d(
        voutput,
        vinput,
        vweight,
        hasBias ? c10::make_optional<const float*>((*bias).data_ptr<float>())
                : c10::nullopt,
        params,
        output_min,
        output_max);
  }
  return new_with_vtensor_vulkan(std::move(voutput), input.options());
}

Tensor vulkan_addmm(
    const Tensor& self,
    const Tensor& mat1,
    const Tensor& mat2,
    const Scalar beta,
    const Scalar alpha) {
  const VulkanTensor t =
      vtensor_from_vulkan(self.is_vulkan() ? self : self.vulkan());
  const VulkanTensor m1 =
      vtensor_from_vulkan(mat1.is_vulkan() ? mat1 : mat1.vulkan());
  const VulkanTensor m2 =
      vtensor_from_vulkan(mat2.is_vulkan() ? mat2 : mat2.vulkan());
  const float b = beta.to<float>();
  const float a = alpha.to<float>();

  VulkanTensor output = VulkanTensor{self.sizes().vec()};
  output.allocate_storage();
  vulkan::detail::addmm(output, t, m1, m2, b, a);
  return new_with_vtensor_vulkan(std::move(output), self.options());
}

Tensor vulkan_mm(const Tensor& self, const Tensor& mat2) {
  TORCH_INTERNAL_ASSERT(
      self.dim() == 2 && mat2.dim() == 2,
      "vulkan_mm expects 2-dimensional tensors");
  const auto m1Sizes = self.sizes();
  const auto m2Sizes = mat2.sizes();
  TORCH_INTERNAL_ASSERT(
      m1Sizes[1] == m2Sizes[0],
      "vulkan_mm expects self.sizes[1] equal mat2.sizes[0]");

  const auto& m1 = vtensor_from_vulkan(self.is_vulkan() ? self : self.vulkan());
  const auto& m2 = vtensor_from_vulkan(mat2.is_vulkan() ? mat2 : mat2.vulkan());

  VulkanTensor output{{m1Sizes[0], m2Sizes[1]}};
  output.allocate_storage();
  vulkan::detail::addmm(output, c10::nullopt, m1, m2, 0.f, 1.f);
  return new_with_vtensor_vulkan(std::move(output), self.options());
}

Tensor vulkan_clamp(
    const Tensor& self,
    const c10::optional<Scalar> min,
    const c10::optional<Scalar> max) {
  const auto& x = vtensor_from_vulkan(self);
  VulkanTensor output{self.sizes().vec()};
  output.allocate_storage();
  vulkan::detail::clamp(
      output,
      x,
      min ? min.value().to<float>() : -std::numeric_limits<float>::infinity(),
      max ? max.value().to<float>() : std::numeric_limits<float>::infinity());
  return new_with_vtensor_vulkan(std::move(output), self.options());
}

Tensor& vulkan_clamp_(
    Tensor& self,
    const c10::optional<Scalar> min,
    const c10::optional<Scalar> max) {
  auto& x = vtensor_from_vulkan(self);
  VulkanTensor output{self.sizes().vec()};
  output.allocate_storage();
  vulkan::detail::clamp(
      output,
      x,
      min ? min.value().to<float>() : -std::numeric_limits<float>::infinity(),
      max ? max.value().to<float>() : std::numeric_limits<float>::infinity());
  x = std::move(output);
  return self;
}

Tensor vulkan_hardtanh(const Tensor& self, const Scalar min, const Scalar max) {
  return vulkan_clamp(self, min, max);
}

Tensor& vulkan_hardtanh_(Tensor& self, const Scalar min, const Scalar max) {
  return vulkan_clamp_(self, min, max);
}

Tensor& vulkan_relu_(Tensor& self) {
  return vulkan_clamp_(self, 0, nullopt);
}

Tensor mean_vulkan(
    const Tensor& self,
    const IntArrayRef dim,
    const bool keepdim,
    const optional<ScalarType> dtype) {
  TORCH_INTERNAL_ASSERT(
      self.is_vulkan(), "mean_vulkan expects Vulkan tensor input");
  TORCH_INTERNAL_ASSERT(
      self.dim() == 4 && dim.size() == 2 && dim[0] == 2 && dim[1] == 3);
  VulkanTensor& x = vtensor_from_vulkan(self);
  const auto sizes = self.sizes();
  VulkanTensor output = VulkanTensor{std::vector<int64_t>{sizes[0], sizes[1]}};
  output.allocate_storage();
  vulkan::detail::mean(output, x);
  return new_with_vtensor_vulkan(std::move(output), self.options());
}

} // namespace native
} // namespace at<|MERGE_RESOLUTION|>--- conflicted
+++ resolved
@@ -259,7 +259,6 @@
       input.options());
 }
 
-<<<<<<< HEAD
 at::Tensor vulkan_cat(TensorList tensors, int64_t dim) {
   TORCH_INTERNAL_ASSERT(
       dim == 0 || dim == 1,
@@ -296,10 +295,7 @@
   return new_with_vtensor_vulkan(std::move(output), tensor.options());
 }
 
-Tensor vulkan_add(const Tensor& self, const Tensor& other, Scalar alpha) {
-=======
 Tensor vulkan_add(const Tensor& self, const Tensor& other, const Scalar alpha) {
->>>>>>> 73a1b72b
   auto xt = self.is_vulkan() ? self : self.vulkan();
   const auto& x = vtensor_from_vulkan(xt);
   auto yt = other.is_vulkan() ? other : other.vulkan();
